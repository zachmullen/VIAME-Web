--- conflicted
+++ resolved
@@ -25,13 +25,8 @@
 }
 
 export default function useGirderDataset() {
-<<<<<<< HEAD
-  const dataset = ref(null as VIIMEDataset | null);
+  const dataset = ref(null as VIAMEDataset | null);
   const imageData = ref([] as FrameImage[]);
-=======
-  const dataset = ref(null as VIAMEDataset | null);
-  const imageUrls = ref([] as string[]);
->>>>>>> 21df0ef6
   const videoUrl = ref('');
   const frameRate = computed(() => (dataset.value && dataset.value.meta.fps as number)
     || defaultFrameRate);
