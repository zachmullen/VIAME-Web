import girderRest from '@/plugins/girder';

interface GirderModel {
  _id: string;
  _modelType: 'folder' | 'item' | 'file' | 'user';
  name: string;
}

interface Attribute {
  belongs: 'track' | 'detection';
  datatype: 'text' | 'number' | 'boolean';
  name: string;
  _id: string;
}

interface Pipe {
  name: string;
  pipe: string;
  type: string;
}

interface ValidationResponse {
  ok: boolean;
  type: 'video' | 'image-sequence';
  media: string[];
  annotations: string[];
  message: string;
}

export interface Category {
  description: string;
  pipes: [Pipe];
}

function makeViameFolder({
  folderId, name, fps, type,
}: {
  folderId: string;
  name: string;
  fps: number;
  type: string;
}) {
  return girderRest.post(
    '/folder',
    `metadata=${JSON.stringify({
      fps,
      type,
    })}`,
    {
      params: { parentId: folderId, name },
    },
  );
}

function deleteResources(resources: Array<GirderModel>) {
  const formData = new FormData();
  formData.set(
    'resources',
    JSON.stringify({
      folder: resources
        .filter((resource) => resource._modelType === 'folder')
        .map((resource) => resource._id),
      item: resources
        .filter((resource) => resource._modelType === 'item')
        .map((resource) => resource._id),
    }),
  );
  return girderRest.post('resource', formData, {
    headers: { 'X-HTTP-Method-Override': 'DELETE' },
  });
}

async function getAttributes(): Promise<Attribute[]> {
  const { data } = await girderRest.get('/viame/attribute');
  return data as Attribute[];
}

function getPipelineList() {
  return girderRest.get<Record<string, Category>>('viame/pipelines');
}

function runPipeline(itemId: string, pipeline: string) {
  return girderRest.post(
    `/viame/pipeline?folderId=${itemId}&pipeline=${pipeline}`,
  );
}

function setMetadataForFolder(folderId: string, metadata: object) {
  return girderRest.put(
    `/folder/${folderId}/metadata?allowNull=true`,
    metadata,
  );
}

function postProcess(folderId: string) {
  return girderRest.post(`viame/postprocess/${folderId}`);
}

async function validateUploadGroup(names: string[]): Promise<ValidationResponse> {
  const { data } = await girderRest.post<ValidationResponse>('viame/validate_files', names);
  return data;
<<<<<<< HEAD
}

async function getValidWebImages(folderId: string) {
  const { data } = await girderRest.get('viame/valid_images', {
    params: { folderId },
  });
  return data;
=======
>>>>>>> da849979
}


export {
  Attribute,
  GirderModel,
  deleteResources,
  getAttributes,
  getPipelineList,
  makeViameFolder,
  postProcess,
  runPipeline,
  setMetadataForFolder,
  validateUploadGroup,
<<<<<<< HEAD
  getValidWebImages,
=======
>>>>>>> da849979
};<|MERGE_RESOLUTION|>--- conflicted
+++ resolved
@@ -99,7 +99,6 @@
 async function validateUploadGroup(names: string[]): Promise<ValidationResponse> {
   const { data } = await girderRest.post<ValidationResponse>('viame/validate_files', names);
   return data;
-<<<<<<< HEAD
 }
 
 async function getValidWebImages(folderId: string) {
@@ -107,8 +106,6 @@
     params: { folderId },
   });
   return data;
-=======
->>>>>>> da849979
 }
 
 
@@ -123,8 +120,5 @@
   runPipeline,
   setMetadataForFolder,
   validateUploadGroup,
-<<<<<<< HEAD
   getValidWebImages,
-=======
->>>>>>> da849979
 };