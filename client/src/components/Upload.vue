<script>
import Dropzone from "@girder/components/src/components/Presentation/Dropzone.vue";
import {
  fileUploader,
  sizeFormatter
} from "@girder/components/src/utils/mixins";

export default {
  name: "Upload",
  components: { Dropzone },
  mixins: [fileUploader, sizeFormatter],
  inject: ["girderRest"],
  props: {
    location: {
      type: Object
    }
  },
  data: () => ({
    pendingUploads: [],
    defaultFPS: "10" //requires string for the input item
  }),
  computed: {
    uploadEnabled() {
      return this.location && this.location._modelType === "folder";
    }
  },
  methods: {
    // Filter to show how many images are left to upload
    filesNotUploaded(item) {
      return item.files.filter(
        item => item.status !== "done" && item.status !== "error"
      ).length;
    },
    /**
     * @param {{ type: string, size: number, files: Array, uploading: boolean }} pendingUpload
     * @returns {number} # of images or size of file depending on type and state
     *  size, and list of files to upload.
     */
    computeUploadProgress(pendingUpload) {
      const { formatSize, totalProgress, totalSize } = this; // use methods and properties from mixins
      if (pendingUpload.files.length === 1 && !pendingUpload.uploading) {
        return this.formatSize(pendingUpload.files[0].progress.size);
      } else if (pendingUpload.type === "image-sequence") {
        return `${this.filesNotUploaded(pendingUpload)} images`;
      } else if (pendingUpload.type === "video" && !pendingUpload.uploading) {
        return `${this.filesNotUploaded(pendingUpload)} videos`;
      } else if (pendingUpload.type === "video" && pendingUpload.uploading) {
        // For videos we display the total progress when uploading because single videos can be large
        return `${formatSize(totalProgress)} of ${formatSize(totalSize)}`;
      }
    },
    async dropped(e) {
      e.preventDefault();
      let [name, files] = await readFilesFromDrop(e);
      this.addPendingUpload(name, files);
    },
    onFileChange(files) {
      var name = files.length === 1 ? files[0].name : "";
      this.addPendingUpload(name, files);
    },
    addPendingUpload(name, allFiles) {
      var [type, files] = prepareFiles(allFiles);
      let defaultFilename = files[0].name;
      // mapping needs to be done for the mixin upload functions
      files = files.map(file => ({
        file,
        status: "pending",
        progress: {
          indeterminate: false,
          current: 0,
          size: file.size
        },
        upload: null,
        result: null
      }));
      this.pendingUploads.push({
        name:
          files.length > 1
            ? defaultFilename.replace(/\..*/, "")
            : defaultFilename,
        files: files,
        type,
        fps: this.defaultFPS,
<<<<<<< HEAD
        pipeline: null,
        uploading: false,
        createFolder: files.length > 1
=======
        uploading: false
>>>>>>> 6d419af7
      });
    },
    remove(pendingUpload) {
      var index = this.pendingUploads.indexOf(pendingUpload);
      this.pendingUploads.splice(index, 1);
    },
    async upload() {
      if (this.location._modelType !== "folder") {
        return;
      }
      if (!this.$refs.form.validate()) {
        return;
      }
      var uploaded = [];
      this.$emit("update:uploading", true);

      // This is in a while loop to act like a Queue with it adding new items during upload
      while (this.pendingUploads.length > 0) {
        await this.uploadPending(this.pendingUploads[0], uploaded);
      }
      this.$emit("update:uploading", false);
      this.$emit("uploaded", uploaded);
    },
    async uploadPending(pendingUpload, uploaded) {
      let { name, files, fps, createFolder } = pendingUpload;
      fps = parseInt(fps);
      pendingUpload.uploading = true;
      let folder = this.location;
      if (createFolder) {
        try {
          ({ data: folder } = await this.girderRest.post(
            "/folder",
            `metadata=${JSON.stringify({
              viame: true,
              fps,
              type: pendingUpload.type
            })}`,
            {
              params: {
                parentId: this.location._id,
                name
              }
            }
          ));
        } catch (error) {
          if (
            error.response &&
            error.response.data &&
            error.response.data.message
          ) {
            this.errorMessage = error.response.data.message;
          } else {
            this.errorMessage = error;
          }
          pendingUpload.uploading = false;
          // Set an empty object for the folder destructuring
          folder = null;
        }
      }

      // If a single file's chosen filename is different from the uploaded file
      if (
        !createFolder &&
        files.length === 1 &&
        files[0].file.name !== pendingUpload.name
      ) {
        // Mixin parameters for uploading to overwrite file name
        files[0].uploadClsParams = { name: pendingUpload.name };
      }

      // function called after mixins upload finishes
      const postUpload = data => {
        uploaded.push({
          folder,
          results: data.results
        });
      };

      // Sets the files used by the fileUploader mixin
      this.setFiles(files);

      // Only call if the folder post() is successful
      if (pendingUpload.uploading) {
        // Upload Mixin function to start uploading
        await this.start({
          dest: folder,
          postUpload
        });
        this.remove(pendingUpload);
      }
    }
  }
};
async function readFilesFromDrop(e) {
  var item = e.dataTransfer.items[0];
  var firstEntry = item.webkitGetAsEntry();
  if (!firstEntry.isDirectory) {
    return [
      firstEntry.name,
      Array.from(e.dataTransfer.items)
        .filter(item => item.webkitGetAsEntry().isFile)
        .map(item => item.getAsFile())
    ];
  } else {
    let entries = await readDirectoryEntries(firstEntry);
    return [
      firstEntry.name,
      await Promise.all(entries.filter(entry => entry.isFile).map(entryToFile))
    ];
  }
}

async function readDirectoryEntries(entry) {
  let entries = [];
  let reader = entry.createReader();
  let readEntries = await readEntriesPromise(reader);
  while (readEntries.length > 0) {
    entries.push(...readEntries);
    readEntries = await readEntriesPromise(reader);
  }
  return entries;
}

async function readEntriesPromise(directoryReader) {
  try {
    return await new Promise((resolve, reject) => {
      directoryReader.readEntries(resolve, reject);
    });
  } catch (err) {
    console.error(err);
  }
}

function entryToFile(entry) {
  return new Promise(resolve => {
    entry.file(file => {
      resolve(file);
    });
  });
}

function prepareFiles(files) {
  var videoFilter = file => /\.mp4$|\.avi$|\.mov$/i.test(file.name);
  var csvFilter = file => /\.csv$/i.test(file.name);
  var imageFilter = file => /\.jpg$|\.jpeg$|\.png$|\.bmp$/i.test(file.name);

  if (files.find(videoFilter)) {
    return [
      "video",
      files.filter(file => videoFilter(file) || csvFilter(file))
    ];
  } else {
    return [
      "image-sequence",
      files.filter(file => imageFilter(file) || csvFilter(file))
    ];
  }
}
</script>

<template>
  <div class="upload">
    <v-form
      v-if="pendingUploads.length"
      ref="form"
      class="pending-upload-form"
      @submit.prevent="upload"
    >
      <v-toolbar flat color="primary" dark dense>
        <v-toolbar-title>Pending upload</v-toolbar-title>
        <v-spacer />
        <v-btn type="submit" text :disabled="!uploadEnabled">
          Start Upload
        </v-btn>
      </v-toolbar>
      <v-list class="py-0 pending-uploads">
        <v-list-item v-for="(pendingUpload, i) of pendingUploads" :key="i">
          <v-list-item-content>
            <v-row>
              <v-col>
                <v-text-field
                  class="upload-name"
                  v-model="pendingUpload.name"
                  :rules="[
                    val => (val || '').length > 0 || 'This field is required'
                  ]"
                  required
                  :label="
                    (pendingUpload.createFolder ? 'Folder' : 'File') +
                      ' Name' +
                      (!pendingUpload.createFolder &&
                      pendingUpload.files.length > 1
                        ? 's'
                        : '')
                  "
                  :disabled="
                    pendingUpload.uploading ||
                      (!pendingUpload.createFolder &&
                        pendingUpload.files.length > 1)
                  "
                  persistent-hint
                  :hint="
                    !pendingUpload.createFolder &&
                    pendingUpload.files.length > 1
                      ? 'default filenames are used'
                      : ''
                  "
                ></v-text-field>
              </v-col>

              <v-col
                cols="2"
                v-if="
                  pendingUpload.type === 'image-sequence' &&
                    pendingUpload.createFolder
                "
              >
                <v-text-field
                  v-model="pendingUpload.fps"
                  type="number"
                  :rules="[
                    val => (val || '').length > 0 || 'This field is required'
                  ]"
                  required
                  label="FPS"
                  hide-details
                  :disabled="pendingUpload.uploading"
                ></v-text-field>
              </v-col>
<<<<<<< HEAD
              <v-col cols="4">
                <v-select
                  v-model="pendingUpload.pipeline"
                  :items="pipelineItems"
                  label="Run pipeline"
                  :disabled="pendingUpload.uploading"
                />
              </v-col>
              <v-col cols="1">
                <v-list-item-action>
                  <v-btn
                    icon
                    small
                    @click="remove(pendingUpload)"
                    :disabled="pendingUpload.uploading"
                  >
                    <v-icon>mdi-close</v-icon>
                  </v-btn>
                </v-list-item-action>
              </v-col>
=======
>>>>>>> 6d419af7
            </v-row>
            <v-switch
              label="Create Folder"
              v-model="pendingUpload.createFolder"
            />
            <v-list-item-subtitle>
              {{ computeUploadProgress(pendingUpload) }}
              <!-- errorMessage is provided by the fileUploader mixin -->
              <div v-if="errorMessage">
                <v-alert :value="true" dark="dark" tile="tile" type="error">
                  {{ errorMessage }}
                  <v-btn
                    v-if="!uploading"
                    class="ml-3"
                    dark="dark"
                    small="small"
                    outlined="outlined"
                    @click="remove(pendingUpload)"
                  >
                    Abort
                  </v-btn>
                </v-alert>
              </div>
            </v-list-item-subtitle>
          </v-list-item-content>

          <v-progress-linear
            :active="pendingUpload.uploading"
            :indeterminate="true"
            absolute
            bottom
          ></v-progress-linear>
        </v-list-item>
      </v-list>
    </v-form>
    <div class="dropzone-container">
      <Dropzone
        class="dropzone"
        multiple
        message="Drag files or directory here"
        @drop.native="dropped"
        @change="onFileChange"
      />
    </div>
  </div>
</template>

<style lang="scss" scoped>
.upload {
  min-height: 350px;
  display: flex;
  flex-direction: column;

  .pending-upload-form {
    max-height: 65%;
    overflow-y: auto;
    display: flex;
    flex-direction: column;

    .pending-uploads {
      overflow-y: auto;
    }
  }

  .dropzone-container {
    flex: 1;
    height: 1px;
  }
}
</style>

<style lang="scss">
.upload {
  .upload-name {
    .v-input__slot {
      padding-left: 0 !important;
    }
  }
}

.v-progress-linear--absolute {
  margin: 0;
}
</style><|MERGE_RESOLUTION|>--- conflicted
+++ resolved
@@ -81,13 +81,9 @@
         files: files,
         type,
         fps: this.defaultFPS,
-<<<<<<< HEAD
         pipeline: null,
         uploading: false,
         createFolder: files.length > 1
-=======
-        uploading: false
->>>>>>> 6d419af7
       });
     },
     remove(pendingUpload) {
@@ -317,7 +313,6 @@
                   :disabled="pendingUpload.uploading"
                 ></v-text-field>
               </v-col>
-<<<<<<< HEAD
               <v-col cols="4">
                 <v-select
                   v-model="pendingUpload.pipeline"
@@ -338,8 +333,6 @@
                   </v-btn>
                 </v-list-item-action>
               </v-col>
-=======
->>>>>>> 6d419af7
             </v-row>
             <v-switch
               label="Create Folder"
