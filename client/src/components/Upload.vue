--- conflicted
+++ resolved
@@ -1,5 +1,4 @@
 <script>
-import { mapState } from "vuex";
 import Dropzone from "@girder/components/src/components/Presentation/Dropzone.vue";
 import {
   fileUploader,
@@ -142,12 +141,7 @@
       const postUpload = data => {
         uploaded.push({
           folder,
-<<<<<<< HEAD
           results: data.results
-=======
-          results: data && data.results,
-          pipeline: pendingUpload.pipeline
->>>>>>> 435fd702
         });
       };
 
