<script lang="ts">
import {
  defineComponent,
  computed,
  PropType,
  inject,
  Ref,
  watch,
} from '@vue/composition-api';
import { uniq } from 'lodash';

import { FrameDataTrack } from '@/components/layers/LayerTypes';
import Track, { TrackId } from '@/lib/track';
import IntervalTree from '@flatten-js/interval-tree';

import AnnotationLayer from '@/components/layers/AnnotationLayer';
import { Annotator } from '@/components/annotators/annotatorType';
import TextLayer from '@/components/layers/TextLayer';
import EditAnnotationLayer, { EditAnnotationTypes } from '@/components/layers/EditAnnotationLayer';
import MarkerLayer from '@/components/layers/MarkerLayer';
import { geojsonToBound } from '@/utils';
import { FeaturePointingTarget } from '@/use/useFeaturePointing';
import { StateStyles, TypeStyling } from '@/use/useStyling';
import { EditorSettings } from '@/use/useModeManager';

export default defineComponent({
  props: {
    trackMap: {
      type: Map as PropType<Map<TrackId, Track>>,
      required: true,
    },
    tracks: {
      type: Object as PropType<Ref<Track[]>>,
      required: true,
    },
    intervalTree: {
      type: Object as PropType<IntervalTree>,
      required: true,
    },
    selectedTrackId: {
      type: Object as PropType<Ref<TrackId>>,
      required: true,
    },
    editingTrack: {
      type: Object as PropType<Ref<boolean>>,
      required: true,
    },
    typeStyling: {
      type: Object as PropType<Ref<TypeStyling>>,
      required: true,
    },
    stateStyling: {
      type: Object as PropType<StateStyles>,
      required: true,
    },
    featurePointing: {
      type: Object as PropType<Ref<boolean>>,
      required: true,
    },
    featurePointingTarget: {
      type: Object as PropType<Ref<FeaturePointingTarget>>,
      required: true,
    },
    annotationModes: {
      type: Object as PropType<EditorSettings>,
      required: true,
    },
  },

  setup(props, { emit }) {
    const annotator = inject('annotator') as Annotator;
    const frameNumber: Readonly<Ref<number>> = computed(() => annotator.frame as number);

<<<<<<< HEAD
    const annotationLayer = new AnnotationLayer({
=======
    const rectAnnotationLayer = new AnnotationLayer({
      annotator,
      stateStyling: props.stateStyling,
      typeStyling: props.typeStyling,
      type: 'rectangle',
    });
    const polyAnnotationLayer = new AnnotationLayer({
>>>>>>> 21df0ef6
      annotator,
      stateStyling: props.stateStyling,
      typeStyling: props.typeStyling,
      type: 'polygon',
    });

    const textLayer = new TextLayer({
      annotator,
      stateStyling: props.stateStyling,
      typeStyling: props.typeStyling,
    });

    const editAnnotationLayer = new EditAnnotationLayer({
      annotator,
      stateStyling: props.stateStyling,
      typeStyling: props.typeStyling,
      type: 'rectangle',
    });

    const markerEditLayer = new EditAnnotationLayer({
      annotator,
      stateStyling: props.stateStyling,
      typeStyling: props.typeStyling,
      type: 'point',
    });

    const markerLayer = new MarkerLayer({
      annotator,
      stateStyling: props.stateStyling,
      typeStyling: props.typeStyling,
    });

    const editingType: Ref<false|EditAnnotationTypes> = computed(() => (
      props.editingTrack.value && props.annotationModes.state.value.editing
    ));

    const annotationVisible = computed(() => uniq(props.annotationModes.state.value.visible.concat(
      props.editingTrack.value ? [props.annotationModes.state.value.editing] : [],
    )));

    function updateLayers() {
      const frame = frameNumber.value;
      const editingTrack = editingType.value;
      const selectedTrackId = props.selectedTrackId.value;
      const tracks = props.tracks.value;
      const featurePointing = props.featurePointing.value;
      const annotationVisible_ = annotationVisible.value;
      // Bug in interval search tree requires own return function for 0 values
      const currentFrameIds: TrackId[] = props.intervalTree.search(
        [frame, frame],
        (value) => (value !== null ? value : null),
      );

      if (editingTrack) {
        editAnnotationLayer.setType(editingTrack);
      }
      //If it is editing tracks we need to set the edit mode
      // Possibly include editing track or selected track
      // even if it's not in range.
      // if (sele!currentFrameIds.indexOf())
      const frameData = [] as FrameDataTrack[];
      const editingTracks = [] as FrameDataTrack[];
      currentFrameIds.forEach(
        (trackId: TrackId) => {
          const track = props.trackMap.get(trackId);
          if (track === undefined) {
            throw new Error(`TrackID ${trackId} not found in map`);
          }
          if (tracks.includes(track)) {
            const [features] = track.getFeature(frame);
            const trackFrame = {
              selected: (selectedTrackId === track.trackId),
              editing: editingTrack,
              trackId: track.trackId,
              features,
              confidencePairs: track.getType(),
            };
            frameData.push(trackFrame);
            if (frameData[frameData.length - 1].selected && (editingTrack || featurePointing)) {
              editingTracks.push(trackFrame);
            }
          }
        },
      );

      if (annotationVisible_.includes('rectangle')) {
        //We modify rects opacity/thickness if polygons are visible or not
        rectAnnotationLayer.setDrawingOther(annotationVisible_.includes('polygon'));
        rectAnnotationLayer.changeData(frameData);
      } else {
        rectAnnotationLayer.disable();
      }
      if (annotationVisible_.includes('polygon')) {
        polyAnnotationLayer.setDrawingOther(annotationVisible_.includes('rectangle'));
        polyAnnotationLayer.changeData(frameData);
      } else {
        polyAnnotationLayer.disable();
      }
      markerLayer.changeData(frameData);
      if (annotationVisible_.length) {
        textLayer.changeData(frameData);
      } else {
        textLayer.disable();
      }

      if (selectedTrackId !== null) {
        if ((editingTrack || featurePointing) && !currentFrameIds.includes(selectedTrackId)) {
          const editTrack = props.trackMap.get(selectedTrackId);
          if (editTrack === undefined) {
            throw new Error(`trackMap missing trackid ${selectedTrackId}`);
          }
          const [real, lower, upper] = editTrack.getFeature(frameNumber.value);
          const features = real || lower || upper;
          const trackFrame = {
            selected: true,
            editing: true,
            trackId: editTrack.trackId,
            features: (features && features.interpolate) ? features : null,
            confidencePairs: editTrack.getType(),
          };
          editingTracks.push(trackFrame);
        }
        if (editingTracks.length) {
          if (editingTrack) {
            editAnnotationLayer.changeData(editingTracks);
            emit('editingModeChanged', editAnnotationLayer.getMode());
          }
          if (featurePointing) {
            // Marker shouldn't be edited when creating a new track
            const hasBounds = editingTracks.filter((item) => item.features && item.features.bounds);
            if (!editingTrack || (editingTrack && hasBounds.length)) {
              markerEditLayer.changeData([]);
            }
          }
        } else {
          markerEditLayer.disable();
          editAnnotationLayer.disable();
        }
      } else {
        markerEditLayer.disable();
        editAnnotationLayer.disable();
      }
    }

    updateLayers();

    watch([
      frameNumber,
      annotationVisible,
      props.tracks,
      props.editingTrack,
      props.selectedTrackId,
      props.featurePointing,
    ], () => {
      updateLayers();
    });


    const Clicked = (trackId: number, editing: boolean) => {
      //So we only want to pass the click whjen not in creation mode or editing mode for features
      const creationMode = editAnnotationLayer.getMode() === 'creation';
      const editingPolyorLine = (editingType.value && (editingType.value === 'polygon' || editingType.value === 'line'));
      if (!props.featurePointing.value && !(editingPolyorLine && creationMode)) {
        editAnnotationLayer.disable();
        emit('selectTrack', trackId, editing);
      }
    };
    rectAnnotationLayer.$on('annotationClicked', Clicked);
    rectAnnotationLayer.$on('annotationRightClicked', Clicked);
    polyAnnotationLayer.$on('annotationClicked', Clicked);
    polyAnnotationLayer.$on('annotationRightClicked', Clicked);

    editAnnotationLayer.$on('update:geojson',
      (data: GeoJSON.Feature<GeoJSON.Polygon>, type: string) => {
        if (type === 'rectangle') {
          const bounds = geojsonToBound(data);
          emit('update-rect-bounds', frameNumber.value, bounds);
        } else if (type === 'polygon') {
          emit('update-polygon', frameNumber.value, data.geometry);
        }
      });

    //Selecting an index so it can be removed
    editAnnotationLayer.$on('update:selectedIndex', (index: number) => {
      emit('select-feature-handle', index);
    });

    markerEditLayer.$on('update:geojson', (data: GeoJSON.Feature<GeoJSON.Point>) => {
      emit('featurePointUpdated', frameNumber.value, data);
    });

    return {
      props,
    };
  },
});
</script>

<template>
  <div />
</template><|MERGE_RESOLUTION|>--- conflicted
+++ resolved
@@ -71,9 +71,6 @@
     const annotator = inject('annotator') as Annotator;
     const frameNumber: Readonly<Ref<number>> = computed(() => annotator.frame as number);
 
-<<<<<<< HEAD
-    const annotationLayer = new AnnotationLayer({
-=======
     const rectAnnotationLayer = new AnnotationLayer({
       annotator,
       stateStyling: props.stateStyling,
@@ -81,7 +78,6 @@
       type: 'rectangle',
     });
     const polyAnnotationLayer = new AnnotationLayer({
->>>>>>> 21df0ef6
       annotator,
       stateStyling: props.stateStyling,
       typeStyling: props.typeStyling,
