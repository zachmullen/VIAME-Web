--- conflicted
+++ resolved
@@ -229,14 +229,9 @@
       dataset,
       frame,
       frameRate,
-<<<<<<< HEAD
       getPathFromLocation,
       imageData,
-      location,
-=======
-      imageUrls,
       dataPath,
->>>>>>> 21df0ef6
       pendingSaveCount,
       playbackComponent,
       selectedTrackId,
