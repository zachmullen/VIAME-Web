--- conflicted
+++ resolved
@@ -13,23 +13,16 @@
 from girder.models.item import Item
 from girder.models.upload import Upload
 
-<<<<<<< HEAD
-from viame_server.utils import (ImageMimeTypes, ImageSequenceType,
-                                VideoMimeTypes, VideoType,
-                                safeImageRegex,
-                                move_existing_result_to_auxiliary_folder,
-                                saveTracks)
-=======
 from viame_server.serializers import meva, viame
 from viame_server.utils import (
     ImageMimeTypes,
     ImageSequenceType,
     VideoMimeTypes,
     VideoType,
+    safeImageRegex,
     move_existing_result_to_auxiliary_folder,
     saveTracks,
 )
->>>>>>> da849979
 
 
 class ViameDetection(Resource):
