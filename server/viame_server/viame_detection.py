--- conflicted
+++ resolved
@@ -11,18 +11,11 @@
 from girder.models.folder import Folder
 from girder.models.item import Item
 from girder.models.upload import Upload
-<<<<<<< HEAD
 from viame_server.serializers import meva, viame
 from viame_server.utils import (ImageMimeTypes, ImageSequenceType,
                                 VideoMimeTypes, VideoType,
                                 move_existing_result_to_auxiliary_folder,
                                 saveTracks)
-=======
-from viame_server.serializers import viame
-from viame_server.utils import (ImageMimeTypes, ImageSequenceType,
-                                VideoMimeTypes, VideoType,
-                                move_existing_result_to_auxiliary_folder)
->>>>>>> 083880b0
 
 
 class ViameDetection(Resource):
