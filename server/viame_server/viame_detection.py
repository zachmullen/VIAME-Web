import json
import re
import urllib

from girder.api import access
from girder.api.describe import Description, autoDescribeRoute
from girder.api.rest import Resource
from girder.constants import AccessType, TokenScope
from girder.exceptions import RestException
from girder.models.assetstore import Assetstore
from girder.models.file import File
from girder.models.folder import Folder
from girder.models.item import Item
from girder.models.upload import Upload

from viame_server.serializers import meva, viame
<<<<<<< HEAD
from viame_server.utils import (ImageMimeTypes, ImageSequenceType,
                                VideoMimeTypes, VideoType,
                                safeImageRegex,
                                move_existing_result_to_auxiliary_folder,
                                saveTracks)
=======
from viame_server.utils import (
    ImageMimeTypes,
    ImageSequenceType,
    VideoMimeTypes,
    VideoType,
    move_existing_result_to_auxiliary_folder,
    saveTracks,
)
>>>>>>> 21df0ef6


class ViameDetection(Resource):
    def __init__(self):
        super(ViameDetection, self).__init__()
        self.resourceName = "viame_detection"
        self.route("GET", (), self.get_detection)
        self.route("PUT", (), self.save_detection)
        self.route("GET", ("clip_meta",), self.get_clip_meta)
        self.route("GET", (":id", "export",), self.get_export_urls)
        self.route("GET", (":id", "export_detections",), self.export_detections)

    def _get_clip_meta(self, folder):
        detections = list(
            Item().find({"meta.detection": str(folder["_id"])}).sort([("created", -1)])
        )
        detection = detections[0] if len(detections) else None

        videoUrl = None
        # Find a video tagged with an h264 codec left by the transcoder
        video = Item().findOne({'folderId': folder['_id'], 'meta.codec': 'h264',})
        if video:
            videoUrl = (
                f'/api/v1/item/{str(video["_id"])}/download?contentDisposition=inline'
            )

        return {
            'folder': folder,
            'detection': detection,
            'video': video,
            'videoUrl': videoUrl,
        }

    @access.user
    @autoDescribeRoute(
        Description("Export VIAME data").modelParam(
            "id",
            description="folder id of a clip",
            model=Folder,
            required=True,
            level=AccessType.READ,
        )
        .param(
            "excludeBelowThreshold",
            "Exclude tracks with confidencePairs below set threshold",
            paramType="query",
            dataType="boolean",
            default=False,
        )
    )
    def get_export_urls(self, folder, excludeBelowThreshold):
        folderId = str(folder['_id'])

        export_all = f'/api/v1/folder/{folderId}/download'
        export_media = None
        export_detections = None

        clipMeta = self._get_clip_meta(folder)
        detection = clipMeta.get('detection')
        if detection:
            export_detections = (
                f'/api/v1/viame_detection/{folderId}/export_detections'
                f'?excludeBelowThreshold={excludeBelowThreshold}'
            )

        source_type = folder.get('meta', {}).get('type', None)
        if source_type == VideoType:
            params = {
                'mimeFilter': json.dumps(list(VideoMimeTypes)),
            }
            export_media = (
                f'/api/v1/folder/{folderId}/download?{urllib.parse.urlencode(params)}'
            )
        elif source_type == ImageSequenceType:
            params = {
                'mimeFilter': json.dumps(list(ImageMimeTypes)),
            }
            export_media = (
                f'/api/v1/folder/{folderId}/download?{urllib.parse.urlencode(params)}'
            )

        return {
            'mediaType': source_type,
            'exportAllUrl': export_all,
            'exportMediaUrl': export_media,
            'exportDetectionsUrl': export_detections,
            'currentThresholds': folder.get("meta", {}).get("confidenceFilters", {})
        }

    @access.public(scope=TokenScope.DATA_READ, cookie=True)
    @autoDescribeRoute(
        Description("Export detections of a clip into CSV format.").modelParam(
            "id",
            description="folder id of a clip",
            model=Folder,
            required=True,
            level=AccessType.READ,
        )
        .param(
            "excludeBelowThreshold",
            "Exclude tracks with confidencePairs below set threshold",
            paramType="query",
            dataType="boolean",
            default=False,
        )
    )
    def export_detections(self, folder, excludeBelowThreshold):
        user = self.getCurrentUser()

        detectionItems = list(
            Item().findWithPermissions(
                {"meta.detection": str(folder["_id"])}, user=self.getCurrentUser(),
            )
        )
        detectionItems.sort(key=lambda d: d["created"], reverse=True)
        item = detectionItems[0]
        file = Item().childFiles(item)[0]

        # TODO: deprecated, remove after we migrate everyone to json
        if "csv" in file["exts"]:
            return File().download(file)

        filename = ".".join([file["name"].split(".")[:-1][0], "csv"])

<<<<<<< HEAD
        imageFiles = [f['name'] for f in Folder().childItems(folder, filters={"lowerName": {"$regex": safeImageRegex}}).sort("lowerName")]

        csv_string = viame.export_tracks_as_csv(file, imageFiles)
=======
        thresholds = folder.get("meta", {}).get("confidenceFilters", {})
        csv_string = viame.export_tracks_as_csv(file, excludeBelowThreshold, thresholds)
>>>>>>> 21df0ef6
        csv_bytes = csv_string.encode()

        assetstore = Assetstore().findOne({"_id": file["assetstoreId"]})
        new_file = File().findOne({"name": filename}) or File().createFile(
            user, item, filename, len(csv_bytes), assetstore
        )

        upload = Upload().createUploadToFile(new_file, user, len(csv_bytes))
        new_file = Upload().handleChunk(upload, csv_bytes)

        return File().download(new_file)

    @access.user
    @autoDescribeRoute(
        Description("Get detections of a clip").modelParam(
            "folderId",
            description="folder id of a clip",
            model=Folder,
            paramType="query",
            required=True,
            level=AccessType.READ,
        )
    )
    def get_detection(self, folder):
        detectionItems = list(
            Item().findWithPermissions(
                {"meta.detection": str(folder["_id"])}, user=self.getCurrentUser(),
            )
        )
        detectionItems.sort(key=lambda d: d["created"], reverse=True)
        if not len(detectionItems):
            return None
        file = Item().childFiles(detectionItems[0])[0]

        # TODO: deprecated, remove after we migrate to json
        if "csv" in file["exts"]:
            return viame.load_csv_as_tracks(file)
        return File().download(file, contentDisposition="inline")

    @access.user
    @autoDescribeRoute(
        Description("").modelParam(
            "folderId",
            description="folder id of a clip",
            model=Folder,
            paramType="query",
            required=True,
            level=AccessType.READ,
        )
    )
    def get_clip_meta(self, folder):
        return self._get_clip_meta(folder)

    @access.user
    @autoDescribeRoute(
        Description("")
        .modelParam(
            "folderId",
            description="folder id of a clip",
            model=Folder,
            paramType="query",
            required=True,
            level=AccessType.READ,
        )
        .jsonParam("tracks", "", paramType="body")
    )
    def save_detection(self, folder, tracks):
        user = self.getCurrentUser()
        saveTracks(folder, tracks, user)
        return True<|MERGE_RESOLUTION|>--- conflicted
+++ resolved
@@ -13,23 +13,11 @@
 from girder.models.item import Item
 from girder.models.upload import Upload
 
-from viame_server.serializers import meva, viame
-<<<<<<< HEAD
 from viame_server.utils import (ImageMimeTypes, ImageSequenceType,
                                 VideoMimeTypes, VideoType,
                                 safeImageRegex,
                                 move_existing_result_to_auxiliary_folder,
                                 saveTracks)
-=======
-from viame_server.utils import (
-    ImageMimeTypes,
-    ImageSequenceType,
-    VideoMimeTypes,
-    VideoType,
-    move_existing_result_to_auxiliary_folder,
-    saveTracks,
-)
->>>>>>> 21df0ef6
 
 
 class ViameDetection(Resource):
@@ -154,14 +142,10 @@
 
         filename = ".".join([file["name"].split(".")[:-1][0], "csv"])
 
-<<<<<<< HEAD
         imageFiles = [f['name'] for f in Folder().childItems(folder, filters={"lowerName": {"$regex": safeImageRegex}}).sort("lowerName")]
 
-        csv_string = viame.export_tracks_as_csv(file, imageFiles)
-=======
         thresholds = folder.get("meta", {}).get("confidenceFilters", {})
-        csv_string = viame.export_tracks_as_csv(file, excludeBelowThreshold, thresholds)
->>>>>>> 21df0ef6
+        csv_string = viame.export_tracks_as_csv(file, excludeBelowThreshold, thresholds, imageFiles)
         csv_bytes = csv_string.encode()
 
         assetstore = Assetstore().findOne({"_id": file["assetstoreId"]})
